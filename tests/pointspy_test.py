--- conflicted
+++ resolved
@@ -12,20 +12,7 @@
         self.assertTrue(float(pointspy.__version__)>0)
 
 
-<<<<<<< HEAD
-class test_IndexKd(unittest.TestCase):
-    
-    def test_init(self):
-        
-        for num_dims in range(2,4):
-            coords = np.random.rand(2,num_dims)
-            indexKD = pointspy.IndexKD(coords)
-            print indexKD.coords
-            self.assertEqual(indexKD.dim,num_dims)
-            dists,nIds=indexKD.knn(coords,k=3)
-            print dists
-            print nIds
-=======
+
 class test_transformation(unittest.TestCase):
 
 
@@ -72,8 +59,6 @@
             T = pointspy.transformation.s_matrix(s)
             self.assertTrue( np.array_equal(np.diag(T)[:-1],s) )
             
-    
-        
 
     def test_transform(self):
         
@@ -92,7 +77,6 @@
         self.assertTrue( np.all(np.isclose(coords,iCoords)) )
         
  
-
 
 
 class test_IndexKD(unittest.TestCase):
@@ -127,7 +111,6 @@
             self.assertTrue(np.all(dists[:,2]==float('inf')))
             
   
-            
     def test_ball(self):
         
         # create regular coords
@@ -136,8 +119,6 @@
         # TODO
         
             
-            
->>>>>>> 3c4d240e
 
 
 class test_extent(unittest.TestCase):
@@ -172,11 +153,6 @@
                 [1,2]
             ))
             
-<<<<<<< HEAD
-=======
 
-
-
->>>>>>> 3c4d240e
 if __name__ == '__main__':
     unittest.main()