--- conflicted
+++ resolved
@@ -29,13 +29,8 @@
     return hasattr(o, '__getitem__') and hasattr(o, '__iter__')
 
 
-<<<<<<< HEAD
-def isnumeric(arr, dtypes=[np.int64, np.float64]):
-    """Checks if the data type of an numpy array is numeric.
-=======
 def isnumeric(arr, dtypes=[np.int32, np.int64, np.float32, np.float64]):
     """Checks if the data type of an `numpy.ndarray` is numeric.
->>>>>>> bb659582
 
     Parameters
     ----------
