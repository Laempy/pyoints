import bisect
import itertools
import numpy as np
from numbers import Number

from scipy.spatial import cKDTree
import rtree.index as r_treeIndex
from rtree import Rtree

<<<<<<< HEAD
import bisect

=======
from . import transformation
>>>>>>> b86d6fee
from . import assertion
from . import transformation

# TODO module description
# TODO nested IndexKD?
# ==>
class IndexKD(object):
    """Wrapper class of serveral spatial indices to speed up spatial queries
    and ease usage.

    Parameters
    ----------
    coords : array_like(Number, shape=(n, k))
        Represents `n` data points of `k` dimensions in a Cartesian coordinate
        system.
    transform : optional, np.matrix(Number, shape=(k+1, k+1))
        Represents any kind of transformation matrix applied to the coordinates
        before index computation.
    leafsize : optional, positive int
        Leaf size of KD-Tree.
    quickbuild : optional, bool
        Indicates whether or not the spatial index shall be optimized for quick
        building (True) or quick spatial queries (False).

    Attributes
    ----------
    dim : positive int
        Number of coordinate dimensions
    transform : (self.dim+1, self.dim+1), array_like
        Transformation matrix.
    coords : (len(self), self.dim), array_like
        Coordinates of the spatial index.
    kd_tree : `scipy.spatial.cKDTree`
        KD-tree for rapid neighbourhood queries. Generated on first demand.
    r_tree : `rtree.Rtree`
        R-tree for rapid box queries. Generated on first demand.

    Examples
    --------

    >>> coords = np.indices((5, 10)).reshape((2, 50)).T
    >>> indexKD = IndexKD(coords)
    >>> len(indexKD)
    50
    >>> indexKD.dim
    2

    """

    def __init__(self, coords, transform=None, leafsize=16, quickbuild=True):

        coords = assertion.ensure_coords(coords).copy()

        if not isinstance(leafsize, int) and leafsize > 0:
            raise ValueError('"leafsize" needs to be an iteger greater zero')
        if not isinstance(quickbuild, bool):
            raise ValueError('"quickbuild" needs to be boolean')

        self._leafsize = leafsize
        self._balanced = not quickbuild
        self._compact = not quickbuild

        if transform is None:
            self._coords = coords
            self._transform = transformation.i_matrix(self._coords.shape[1])
        else:
            self._transform = assertion.ensure_tmatrix(transform)
            self._coords = transformation.transform(coords, self._transform)

    def __len__(self):
        """Number of points of the spatial index.

        Returns
        -------
        positive int
            Number of points.

        """
        return self.coords.shape[0]

    def __iter__(self):
        """Iterate over the points of the spatial index.

        Yields
        ------
        np.ndarray(Number, shape=(self.dim))
            point.

        """
        return enumerate(self.coords)

    @property
    def dim(self):
        return self.coords.shape[1]

    @property
    def coords(self):
        return self._coords

    @property
    def transform(self):
        return self._transform

    @property
    def kd_tree(self):
        if not hasattr(self, '_kd_tree'):
            self._kd_tree = cKDTree(
                self.coords,
                leafsize=self._leafsize,
                copy_data=False,
                balanced_tree=self._balanced,
                compact_nodes=self._compact
            )
        return self._kd_tree

    @property
    def r_tree(self):
        if not hasattr(self, '_r_tree'):

            # define properties
            p = r_treeIndex.Property()
            p.dimension = self.dim()
            p.variant = r_treeIndex.RT_Star
            index = np.concatenate((range(self.dim()), range(self.dim())))

            # Generator provides required point format
            def gen():
                for id, coord in self:
                    yield (id, coord[index], id)
            self._r_tree = Rtree(gen(), properties=p)

        return self._r_tree

    def ball(self, coords, r, bulk=100000, **kwargs):
        """Find all points within distance `r` of point or points `coords`.

        Parameters
        ----------
        coords : (n, k), array_like
            Represents `n` data points of `k` dimensions.
        r : positive float
            Radius of ball.
        bulk : positive int
            Reduce required memory by performing bulk queries.
        **kwargs : optional
            Additional parameters similar to
            `scipy.spatial.cKDTree.query_ball_point`

        Returns
        -------
        nIds: `list or array of lists`
            If coords is a single point, returns a list neighbours. If coords
            is an list of points, returns a list containing lists of
            neighbours.

        Examples
        --------

        >>> coords = np.indices((5, 10)).reshape((2, 50)).T
        >>> indexKD = IndexKD(coords)
        >>> indexKD.ball((0, 0), 1)
        [0, 1, 10]
        >>> indexKD.ball(np.array([(0, 0), (1, 1)]), 1)
        [[0, 1, 10], [1, 10, 11, 12, 21]]

        """
        if hasattr(r, '__iter__'):
            # query multiple radii
            return list(self.balls_iter(coords, r, **kwargs))
        elif isinstance(coords, np.ndarray) and len(coords.shape) > 1:
            # bulk queries
            return list(self.ball_iter(coords, r, bulk=bulk, **kwargs))
        else:
            # single point query
            return self.kd_tree.query_ball_point(
                coords[:self.dim], r, **kwargs)

    def ball_iter(self, coords, r, bulk=10000, **kwargs):
        """Similar to `ball`, but yields lists of neighbours.

        Yields
        ------
        nIds : list of ints
            Lists of indices of neighbouring points.

        See Also
        --------
        ball, balls_iter

        """
        if not isinstance(bulk, int) and bulk > 0:
            raise ValueError("bulk size has to be a integer greater zero")

        for i in range(coords.shape[0] // bulk + 1):
            # bulk query
            nIds = self.kd_tree.query_ball_point(
                coords[bulk * i: bulk * (i + 1),
                       : self.dim],
                r, n_jobs=-1, **kwargs)
            # yield neighbours
            for nId in nIds:
                yield nId

    def balls_iter(self, coords, radii, **kwargs):
        """Similar to `ball_iter`, but with differing radii.

        Parameters
        ----------
        radii: iterable of floats
            Radii to query.

        Yields
        ------
        nIds : list
            Lists of indices of neighbouring points.

        See Also
        --------
        ball, ball_iter

        """
        for coord, r in zip(coords, radii):
            nIds = self.kd_tree.query_ball_point(coord[:self.dim], r, **kwargs)
            yield nIds

    def ball_count(self, r, coords=None, p=2):
        """Counts numbers of neighbours within radius.

        Parameters
        ----------
        r : float or iterable of floats
            Iterable radii to query.
        coords : (n, k), array_like, optional
            Represents `n` points of `k` dimensions. If None it is set to
            `self.coords`.

        Returns
        -------
        list if ints
            Number of neigbours for each point.

        See Also
        --------
        ball, ball_iter, balls_iter

        """
        if coords is None:
            coords = self.coords
        if hasattr(r, '__iter__'):
            nIdsGen = self.balls_iter(coords, r, p=p)
        else:
            nIdsGen = self.ball_iter(coords, r, p=p)
        return np.array(map(len, nIdsGen), dtype=int)

    def sphere(self, coord, r_min, r_max, **kwargs):
        """Counts numbers of neighbours within radius.

        Parameters
        ----------
        r_min : float
            Inner radius of the sphere.
        r_max : float
            Outer radius of the sphere.
        coord: (k), `array_like`
            Center of sphere.
        **kwargs:
            Additional parameters similar to `self.ball`.

        Returns
        -------
        list of ints
            Indices of points within sphere.

        Examples
        --------

        >>> coords = np.indices((5, 10)).reshape((2, 50)).T
        >>> indexKD = IndexKD(coords)
        >>> print(indexKD.ball((3, 3), 1))
        [32, 34, 33, 43, 23]
        >>> print(indexKD.ball((3, 3), 1.5))
        [22, 42, 32, 34, 33, 43, 44, 23, 24]
        >>> print(indexKD.sphere((3, 3), 1, 1.5))
        [23 32 33 34 43]

        """
        if not isinstance(r_min, Number) and r_min > 0:
            raise ValueError("r_min has to be numeric and greater zero")

        if not isinstance(r_max, Number) and r_max > r_min:
            raise ValueError("r_max has to be numeric and greater 'r_max'")

        inner = self.ball(coord[:self.dim], r_min, **kwargs)
        outer = self.ball(coord[:self.dim], r_max, **kwargs)
        return np.intersect1d(outer, inner)

    def knn(self, coords, k=1, bulk=100000, **kwargs):
        """Query for k nearest neighbours.

        Parameters
        ----------
        coords : (n, k), array_like
            Represents n data points of k dimensions.
        k : positive int, optional
            Number of nearest numbers to return.
        **kwargs : optional
            Additional parameters similar to `scipy.spatial.cKDTree.query`.

        Returns
        -------
        dists, dist : (n, k), list
            Distances to nearest neihbours.
        indices : (n, k), list
            Indices of nearest neihbours.

        See Also
        --------
        knn, knns_iter, scipy.spatial.cKDTree.query

        """
        if hasattr(k, '__iter__'):
            # query multiple radii
            dists, nIds = list(self.knns_iter(coords, k=k, **kwargs))
        elif isinstance(coords, np.ndarray) and len(coords.shape) > 1:
            # bulk queries
            dists, nIds = zip(*self.knn_iter(coords, k=k, bulk=bulk, **kwargs))
        else:
            # single point query
            dists, nIds = self.kd_tree.query(
                coords[:self.dim], k, **kwargs)
        return np.array(dists), np.array(nIds)

    def knn_iter(self, coords, k=1, bulk=100000, **kwargs):
        """Similar to `knn`, but yields lists of neighbours.

        Yields
        -------
        dists, indices : (k), list
            List of distances to nearest neighbours and corresponding point
            indices.

        See Also
        --------
        knn, knns_iter

        """
        if not isinstance(bulk, int) and bulk > 0:
            raise ValueError("bulk size has to be a integer greater zero")

        for i in range(coords.shape[0] // bulk + 1):
            dists, nIds = self.kd_tree.query(
                coords[bulk * i:bulk * (i + 1), :self.dim], k=k, **kwargs)
            for d, n in zip(dists, nIds):
                yield d, n

    def knns_iter(self, coords, ks, **kwargs):
        """Similar to `knn`, but yields lists of neighbours.

        Parameters
        ----------
        ks : (n), iterable
            Iterable numbers of neighbours to query.

        Yields
        -------
        dists: (k), list
            Distances to nearest neihbours.
        indices: (k), list
            Indices of nearest neihbours.

        See Also
        --------
        knn, knn_iter

        """
        for coord, k in zip(coords, ks):
            dists, nIds = self.kd_tree.query(
                coord[:, :self.dim], k=k, **kwargs)
            yield dists, nIds

    @property
    def nn(self, p=2):
        """Provides the nearest neighbours for each point.

        Returns
        -------
        distances : np.ndarray(Number, shape=(n))
            Distances to each nearest neighbour.
        indices : np.ndarray(int, shape=(n))
            Indices of nearest neighbours.

        """
        if not hasattr(self, '_NN'):
            dists, ids = self.knn(self.coords, k=2, p=2)
            self._NN = dists[:, 1], ids[:, 1]
        return self._NN

    def closest(self, ids, **kwargs):
        """Provides nearest neighbour of a specific point.

        Parameters
        ----------
        id : int
            Index of a point in `self.coords`.

        Returns:
        --------
        distance : positive float
            Distance to closest point.
        id : positive int
            Index of closest point.

        See Also
        --------
        knn

        Examples
        --------

        >>> coords = np.indices((5, 10)).reshape((2, 50)).T
        >>> indexKD = IndexKD(coords)
        >>> indexKD.closest(3)
        (1.0, 4)
        >>> print(indexKD.closest([0, 2, 5, 3])[1])
        [1 1 6 4]

        """
        dists, nIds = self.knn(self.coords[ids, :], k=2, **kwargs)
        if hasattr(ids, '__len__'):
            return dists[:, 1], nIds[:, 1]
        else:
            return dists[1], nIds[1]

    def cube(self, coords, r, **kwargs):
        """Provides points within a cube. Wrapper to self.ball with `p=infinity`

        See Also
        --------
        ball
        """
        return self.ball(coords, r, p=float('inf'))

    def box(self, extent):
        """Select points within a given extent.

        Parameters
        ----------
        extent : array_like(Number, shape=(2*self.dim))
            Specifies the points to return. A point p is returned, if
            `np.all(p <= extent[0:dim])` and `np.all(p >= extent[dim+1:2*dim])

        Returns
        -------
        list of ints
            Indices of points within the extent.

        See Also
        --------
        ball, cube, slice

        """
        return self.r_tree.intersection(extent, objects='raw')

    def count_box(self, extent):
        """Count all points within a given extent.

        Parameters
        ----------
        extent : array_like(Number, shape=(2*self.dim))
            Specifies the points to return. A point p is returned, if
            p <= extent[0:dim] and p >= extent[dim+1:2*dim]

        Returns
        -------
        list of ints
            Number of points within the extent.

        See Also
        --------
        box

        """
        # TODO assertion.ensure_extent(extent)
        return self.tTree.count(extent)

    def slice(self, min_th, max_th, axis=-1):
        """Select points with coordinate value of axis `axis` within range the
        [`min_th`, `max_th`].

        Parameters
        ----------
        min_th, max_th : float
            A point `p` is returned `min_th <= p[axis] <= max_th`.
        axis : int
            Axis to evaluate.

        Returns
        -------
        list of ints
            Indices of points within the slice.

        See Also
        --------
        box, cube, slice

        """
        if not isinstance(min_th, Number) and min_th > 0:
            raise ValueError("'min_th' has to be numeric and greater zero")
        if not isinstance(max_th, Number) and max_th > min_th:
            raise ValueError("'max_th' has to be numeric and greater 'min_th'")
        if not isinstance(axis, int) and abs(axis) < self.dim:
            raise ValueError("'axis' has to be an integer and smaller 'dim'")

        values = self.coords[:, axis]
        order = np.argsort(values)
        iMin = bisect.bisect_left(values[order], min_th) - 1
        iMax = bisect.bisect_left(values[order], max_th)

        # get original order (for performance reasons of later operations)
        ids = np.sort(order[iMin:iMax])
        return ids

    # TODO Documentation
    def ballCut(self,
                coord,
                delta,
                p=2,
                filter=lambda pA, pB: pA[-1] < pB[-1]):
        nIds = self.ball(coord, delta, p=p)
        coords = self.coords
        return [nId for nId in nIds if filter(coord, coords[nId, :])]

    # TODO Documentation
    def upperBall(self, coord, delta, p=2, axis=-1):
        return self.ballCut(
            coord,
            delta,
            p=p,
            filter=lambda pA, pB: pA[axis] > pB[axis])

    # TODO Documentation
    def lowerBall(self, coord, delta, p=2, axis=-1):
        return self.ballCut(
            coord,
            delta,
            p=p,
            filter=lambda pA, pB: pA[axis] < pB[axis])<|MERGE_RESOLUTION|>--- conflicted
+++ resolved
@@ -7,12 +7,6 @@
 import rtree.index as r_treeIndex
 from rtree import Rtree
 
-<<<<<<< HEAD
-import bisect
-
-=======
-from . import transformation
->>>>>>> b86d6fee
 from . import assertion
 from . import transformation
 
