--- conflicted
+++ resolved
@@ -225,16 +225,10 @@
         elif not coords_dict[key].shape[1] == dim:
             raise ValueError("dimensions do not match")
 
-<<<<<<< HEAD
     # derive centers for mean centering
     centers = {}
     for key in coords_dict:
         centers[key] = coords_dict[key].mean(0)
-=======
-    if not dim == 3:
-        print(dim)
-        raise ValueError("%i dimensions are not supported yet" % dim)
->>>>>>> b04fc7c7
 
     # pairs
     wPairs = {}
