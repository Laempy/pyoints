--- conflicted
+++ resolved
@@ -3,16 +3,10 @@
 
 import numpy as np
 
-<<<<<<< HEAD
 from .import (
     distance,
     assertion,
 )
-=======
-from . import distance
-from . import assertion
->>>>>>> b86d6fee
-
 
 def coords2polar(coords):
     """Converts Cartesian coordinates to polar coordinates.
