--- conflicted
+++ resolved
@@ -2,19 +2,13 @@
 
 from .indexkd import IndexKD
 from .extent import Extent
-<<<<<<< HEAD
+
 from . import (
     transformation,
     projection,
+    assertion,
+    nptools,
 )
-
-# TODO
-from . import _assertion as assertion
-=======
-from . import transformation
-from . import projection
->>>>>>> 6884b91f
-
 
 # TODO module description
 
@@ -26,19 +20,11 @@
 
     Parameters
     ----------
-<<<<<<< HEAD
     proj : `Proj`
         Projection object to provide the coordinate reference system.
     npRecarray : np.recarray(shape=(n,))
         A numpy record array provides coordinates and attributes of `n` points.
-        The field "coords" is required and represents coordinates of `k`
-=======
-    proj: `Proj`
-        Projection object provides the geograpic projection of the points.
-    npRecarray: (n,), `numpy.recarray`
-        A numpy record array provides coordinates and attributes of n points.
-        The field "coords" is required and represents coordinates of k
->>>>>>> 6884b91f
+        The field `coords` is required and represents coordinates of `k`
         dimensions.
     T : optional, array_like(shape=(k+1,k+1))
         Linear transformation matrix to transform the coordinates. Set to a
@@ -67,7 +53,6 @@
             self._t = assertion.enure_tmatrix(T)
         self._clear_cache()
 
-<<<<<<< HEAD
     def __new__(cls, proj, rec, T=None):
         if not isinstance(proj, projection.Proj):
             raise ValueError("'proj' needs to be of type 'projection.Proj'")
@@ -80,27 +65,20 @@
         if not rec.dtype['coords'].shape[0] >= 2:
             raise ValueError("at least two coordinate dimensions needed")
         return rec.view(cls)
-=======
-    def __new__(cls, proj, npRecarray, T=None):
-        assert isinstance(
-            proj, projection.Proj), 'Wrong Projection definition!'
-        assert hasattr(npRecarray, 'coords'), 'Field "coords" needed!'
-        assert len(
-            npRecarray.coords.shape) == 2 and npRecarray.coords.shape >= 2, 'At least two coordinate dimensions needed!'
-
-        return npRecarray.view(cls)
-
-    @property
-    def proj(self):
-        """Provides projection object.
-
-        Returns
-        -------
-        proj: `Proj`
-            Provides geograpic projection of point coordinates.
-        """
-        return self._proj
->>>>>>> 6884b91f
+
+    def __array_finalize__(self, obj):
+        if obj is None:
+            return
+        self._t = getattr(obj, '_t', None)
+        self._proj = getattr(obj, '_proj', None)
+        self._clear_cache()
+
+    def __array_wrap__(self, out_arr, context=None):
+        return np.ndarray.__array_wrap__(self, out_arr, context)
+
+    def _clear_cache(self):
+        # Deletes cached data.
+        self._indices = {}
 
     @property
     def t(self):
@@ -112,40 +90,8 @@
 
     @property
     def count(self):
-<<<<<<< HEAD
         return np.product(self.shape)
 
-=======
-        """Provides the number of objects organized in the data structure.
-
-        Returns
-        -------
-        count: positive `int`
-            Number number of objects in the data structure. E.g. number of
-            points in the point cloud or number of cells in the raster.
-        """
-        return np.product(self.shape)
-
-    def extent(self, dim=None):
-        """Provides the spatial extent of the data structure.
-
-        Parameters
-        ----------
-        dim: optional, `int`
-            Define which coordinates to use.
-
-        Returns
-        -------
-        extent: `Extent`
-            Spatial extent of the coordinates.
-        """
-        if dim is None:
-            dim = self.dim
-        assert dim > 0 and dim <= self.dim
-
-        return Extent(self.records().coords[:, :dim])
-
->>>>>>> 6884b91f
     @staticmethod
     def keys(shape):
         """Keys or indices of a numpy ndarray.
@@ -161,12 +107,8 @@
             Array of indices with desired shape. Each entry provides a index
             tuple to call `__getitem__`.
         """
-<<<<<<< HEAD
         if not (isinstance(shape, int) or hasattr(shape, '__len__')):
             raise ValueError("'shape' has to be an integer or array like")
-=======
-        assert isinstance(shape, int) or hasattr(shape, '__len__')
->>>>>>> 6884b91f
 
         if isinstance(shape, int):
             return np.arange(shape)
@@ -193,7 +135,6 @@
         if not abs(dim) <= self.dim:
             raise ValueError("'dim' inappropiate dimension selected")
         return Extent(self.records().coords[:, :dim])
-
 
     def ids(self):
         """Keys or indices of the data structure.
@@ -220,13 +161,6 @@
             for field, column in zip(dtypes, data):
                 if column is not None:
                     records[field] = column
-
-        #print np.lib.recfunctions.append_fields(self,B,B.dtype)
-        # data=np.lib.recfunctions.rec_append_fields(self.flatten(),(name),B.flatten()).reshape(self.shape)
-        #d=[self[field] for field in self.dtype.names]
-        # data=np.lib.recfunctions.rec_append_fields(B,self.dtype.names,d)#.reshape(self.shape)
-        # data=np.lib.recfunctions.merge_arrays([B,self],flatten=True,usemask=False,asrecarray=True)
-        # TODO sich selbst uberschreiben
         return self.__class__(self.proj, records, T=self.T)
 
     def add_field(self, dtype, data=None):
@@ -234,7 +168,7 @@
 
     def merge(self, geoRecords):
         # TODO
-        data = npTools.merge((self, geoRecords))
+        data = nptools.merge((self, geoRecords))
         # TODO sich selbst uberschreiben
         return self.__class__(self.proj, data, T=self.T)
 
@@ -258,17 +192,12 @@
             New coordinates of the data structure.
         """
         assert isinstance(coords, np.ndarray)
-        assert isinstance(proj, Proj)
+        assert isinstance(proj, projection.Proj)
         assert self.coords.shape == coords.shape
 
-        self.coords = coords
+        self['coords'] = coords
         self._proj = proj
         self._clear_cache()
-
-    def _clear_cache(self):
-        """Deletes all cached data.
-        """
-        self._indices = {}
 
     def indexKD(self, dim=None):
         """Spatial index of the coordinates.
@@ -308,14 +237,4 @@
             Array of the same shape as the data array.
         """
 
-        return nptools.map(func, self, dtypes=dtypes)
-
-    def __array_finalize__(self, obj):
-        if obj is None:
-            return
-        self._t = getattr(obj, '_t', None)
-        self._proj = getattr(obj, '_proj', None)
-        self._clear_cache()
-
-    def __array_wrap__(self, out_arr, context=None):
-        return np.ndarray.__array_wrap__(self, out_arr, context)+        return nptools.map(func, self, dtypes=dtypes)