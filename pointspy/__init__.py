--- conflicted
+++ resolved
@@ -18,9 +18,6 @@
     clustering,
     storage,
     fit,
-<<<<<<< HEAD
     distance,
-=======
     registration,
->>>>>>> 3693148a
 )