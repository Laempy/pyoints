"""Multidimensional transformation matrices and coordinate transformations.
"""

import cv2
import warnings
import numpy as np
import itertools as it

from . import (
    distance,
    assertion,
)


def transform(coords, T, inverse=False):
    """Performs a linear transformation to coordinates using a transformation
    matrix.

    Parameters
    ----------
    coords : array_like(Number, shape=(n, k))
        Represents `n` data points of `k` dimensions.
    T : array_like(Number, shape=(k+1, k+1))
        Transformation matrix.

    Returns
    -------
    coords : np.ndarray(Number, shape=(n, k))
        Transformed coordinates.

    Examples
    --------
    TODO

    """
    T = assertion.ensure_tmatrix(T)

    if inverse:
        try:
            T = np.linalg.inv(T)
<<<<<<< HEAD
        except np.linalg.LinAlgError as e:
=======
        except np.linalg.LinAlgError(e):
>>>>>>> b86d6fee
            warnings.warn(e.message)
            T = np.linalg.pinv(T)

    T = np.asarray(T)

    coords = assertion.ensure_coords(coords)
    return cv2.transform(np.expand_dims(coords.astype(np.float64), axis=0), T)[0][:,0:-1]

    # TODO decide
    H = homogenious(coords)
    HT = np.dot(H, T.T)
    if len(H.shape) == 1:
        return HT[0:-1]
    else:
        return HT[:, 0:-1]


def homogenious(coords, value=1):
    """Create homogenious coordinates by adding an additional dimension.

    Parameters
    ----------
    coords : array_like(Number, shape=(n, k))
        Represents n data points of `k` dimensions.
    value : optional, Number
        Values to set.

    Returns
    -------
    hcoords : np.ndarray(Number, shape=(n, k+1))
        Homogenious coordinates.

    """
    coords = assertion.ensure_coords(coords)
    if not assertion.isnumeric(value):
        raise ValueError("'value' needs to be numeric")

    if len(coords.shape) == 1:
        H = np.append(coords, value)
    else:
        N, dim = coords.shape
        H = np.empty((N, dim + 1))
        H[:, :-1] = coords
        H[:, -1] = value
    return H


def matrix(t=None, r=None, s=None, order='trs'):
    """Creates a transformation matrix based on translation, rotation and scale
    coefficients.

    Parameters
    ----------
    t, r, s : optional, np.ndarray(Number, shape=(k))
        Transformation coefficients for translation `t`, rotation `r` and
        scale `s`.
    order : optional, string
        Order to compute the matrix multiplications. A `order` of 'trs' means
        first translate `t`, then rotate `r` and finally scale `s`.

    Returns
    -------
    LocalSystem(shape=(k+1, k+1))
        Transformation matrix according to arguments `t`, `r`, `s` and order
        `order`.

    See Also
    --------
    LocalSystem, t_matrix, r_matrix, s_matrix

    """
    shape = (0, 0)
    keys = ('t', 'r', 's')
    orders = [''.join(o) for o in it.permutations(keys)]

    if not isinstance(order, str):
        raise ValueError("order needs to be of type string")
    if order not in orders:
        raise ValueError("order '%s' unknown" % order)

    if t is None and r is None and s is None:
        raise ValueError("at least one attribute neets to be provided")

    # create the matrices
    matrices = {}
    if t is not None:
        matrices['t'] = t_matrix(t)
        shape = matrices['t'].shape
    if r is not None:
        matrices['r'] = r_matrix(r)
        shape = matrices['r'].shape
    if s is not None:
        matrices['s'] = s_matrix(s)
        shape = matrices['s'].shape

    # double check the shape
    assert len(shape) == 2
    assert shape[0] == shape[1]
    assert shape[0] > 1

    # fill missing matrices with identity matrices
    for key in keys:
        if key not in matrices.keys():
            matrices[key] = i_matrix(shape[0] - 1)

    # check dimensions
    for M in matrices.values():
        if not M.shape == shape:
            raise ValueError("matrix dimensions differ")

    # create translation matrix according to order
    M = i_matrix(shape[0] - 1)
    for key in list(order):
        M = M * matrices[key]

    return LocalSystem(M)


def i_matrix(dim):
    """Creates a identity transformation matrix.

    Parameters
    ----------
    dim : positive int
        Desired dimension of the transformation matrix. At least a value of
        two is reqired.

    Returns
    -------
    LocalSystem(int, shape=(dim+1, dim+1))
        Identity transformation matrix.

    See Also
    --------
    LocalSystem

    Examples
    --------

    >>> print i_matrix(3)
    [[1. 0. 0. 0.]
     [0. 1. 0. 0.]
     [0. 0. 1. 0.]
     [0. 0. 0. 1.]]

    """
    if not (isinstance(dim, int) and dim >= 2):
        raise ValueError("'dim' needs to be an integer greater one")
    I = np.matrix(np.identity(dim + 1))
    return LocalSystem(I)


def t_matrix(t):
    """Creates a translation matrix.

    Parameters
    ----------
    t : array_like(Number, shape=(k))
        Translation coefficients for each coordinate dimension. At least two
        coefficients are required.

    Returns
    -------
    LocalSystem(shape=(k+1, k+1))
        Translation matrix.

    See Also
    --------
    LocalSystem

    Examples
    --------

    >>> print t_matrix([1, 2, 3])
    [[1. 0. 0. 1.]
     [0. 1. 0. 2.]
     [0. 0. 1. 3.]
     [0. 0. 0. 1.]]

    """
    if not (hasattr(t, '__len__') and len(t) >= 2):
        raise ValueError("'t' needs have a length greater one")
    dim = len(t)
    T = np.identity(dim + 1)
    T[0:dim, dim] = t
    return LocalSystem(T)


def s_matrix(s):
    """Creates a scaling matrix.

    Parameters
    ----------
    s : array_like(Number, shape=(k))
        Scaling coefficients for each coordinate dimension. At least two
        coefficients are required.

    Returns
    -------
    LocalSystem(shape=(k+1, k+1))
        Scaling matrix.

    See Also
    --------
    LocalSystem

    Examples
    --------

    >>> print s_matrix([0.5, 1, -3])
    [[ 0.5  0.   0.   0. ]
     [ 0.   1.   0.   0. ]
     [ 0.   0.  -3.   0. ]
     [ 0.   0.   0.   1. ]]

    """
    if not (hasattr(s, '__len__') and len(s) >= 2):
        raise ValueError("'s' needs have a length greater one")
    dim = len(s)
    S = np.identity(dim + 1)
    diag = np.append(s, 1)
    np.fill_diagonal(S, diag)
    return LocalSystem(S)


def r_matrix(a):
    """Creates a rotation matrix.

    Parameters
    ----------
    r : Number or array_like(Number, shape=(k))
        Rotation coefficients for each coordinate dimension. At least two
        coefficients are required.

    Returns
    -------
    LocalSystem(shape=(k+1, k+1))
        Rotation matrix.

    See Also
    --------
    LocalSystem

    Notes
    -----
    Currently only two and tree coordinate dimensions are supported yet.

    Examples
    --------

    Two dimensional case.

    >>> R = r_matrix(np.pi/4)
    >>> print np.round(R, 3)
    [[ 0.707 -0.707  0.   ]
     [ 0.707  0.707  0.   ]
     [ 0.     0.     1.   ]]

    Three dimensional case.

    >>> R = r_matrix([np.pi/2, 0, np.pi/4])
    >>> print np.round(R, 3)
    [[ 0.707 -0.     0.707  0.   ]
     [ 0.707  0.    -0.707  0.   ]
     [ 0.     1.     0.     0.   ]
     [ 0.     0.     0.     1.   ]]

    """
    if isinstance(a, (float, int)):
        R = np.matrix([
            [np.cos(a), -np.sin(a), 0],
            [np.sin(a), np.cos(a), 0],
            [0, 0, 1]
        ])
    elif hasattr(a, '__getitem__'):
        a = assertion.ensure_numvector(a)
        if len(a) == 2:
            raise ValueError('rotation in 2D requires one angle only')
        elif len(a) == 3:
            Rx = np.matrix([
                [1, 0, 0, 0],
                [0, np.cos(a[0]), -np.sin(a[0]), 0],
                [0, np.sin(a[0]), np.cos(a[0]), 0],
                [0, 0, 0, 1],
            ])
            Ry = np.matrix([
                [np.cos(a[1]), 0, np.sin(a[1]), 0],
                [0, 1, 0, 0],
                [-np.sin(a[1]), 0, np.cos(a[1]), 0],
                [0, 0, 0, 1],
            ])
            Rz = np.matrix([
                [np.cos(a[2]), -np.sin(a[2]), 0, 0],
                [np.sin(a[2]), np.cos(a[2]), 0, 0],
                [0, 0, 1, 0],
                [0, 0, 0, 1],
            ])
            R = Rz * Ry * Rx
        else:
            raise ValueError(
                '%i-dimensional rotations are not supported yet' %
                len(a))
    else:
        raise ValueError("'r' needs be numeric or an iterable of numbers")

    return LocalSystem(R)


def add_dim(T):
    """Adds a dimension to a transformation matrix.

    Parameters
    ----------
    T : LocalSystem(Number, shape=(k+1, k+1))
        Transformation matrix of `k` coordinate dimensions.

    Returns
    -------
    np.matrix(float, shape=(k+2, k+2))
        Transformation matrix with an additional dimension.


    Examples
    --------

    Two dimensional case.

    >>> T = matrix(t=[2, 3 ], s=[0.5, 2])
    >>> print np.round(T, 3)
    [[0.5 0.  2. ]
     [0.  2.  3. ]
     [0.  0.  1. ]]
    >>> T = add_dim(T)
    >>> print np.round(T, 3)
    [[0.5 0.  0.  2. ]
     [0.  2.  0.  3. ]
     [0.  0.  1.  0. ]
     [0.  0.  0.  1. ]]

    """
    T = assertion.ensure_tmatrix(T)
    M = np.eye(len(T)+1)
    M[:-2, :-2] = T[:-1, :-1]
    M[:-2, -1] = T[:-1, -1].T
    return LocalSystem(M)


def decomposition(T):
    """Determinates most important parameters of a transformation matrix.

    Parameters
    ----------
    T : array_like(Number, shape=(k+1, k+1))
        Transformation matrix of `k` coordinate dimensions.

    Returns
    -------
    t, r, s : optional, np.ndarray(Number, shape=(k))
        Transformation coefficients for translation `t`, rotation `r` and
        scale `s`.
    det : float
        Derterminant `det` indicates a distorsion of `T`, if not `det` == 1.

    Examples
    --------

    >>> T = matrix(t=[2, 3], r=0.2, s=[0.5, 2])
    >>> t, r, s, det = decomposition(T)
    >>> print t
    [2. 3.]
    >>> print r
    0.2
    >>> print s
    [0.5 2. ]
    >>> print det
    1.0

    See Also
    --------
    matrix

    References
    ----------
    https://math.stackexchange.com/questions/237369/given-this-transformation-matrix-how-do-i-decompose-it-into-translation-rotati
    https://math.stackexchange.com/questions/13150/extracting-rotation-scale-values-from-2d-transformation-matrix/13165#13165

    """

    T = assertion.ensure_tmatrix(T)
    dim = T.shape[0] - 1

    # translation
    t = np.asarray(T)[:-1, -1]

    # scale
    s = distance.norm(np.asarray(T.T))[:-1]

    # rotation
    R = T[:-1, :-1] / s

    if dim == 2:
        r1 = np.arctan2(R[1, 0], R[1, 1])
        r2 = np.arctan2(-R[0, 1], R[0, 0])
        if not np.isclose(r1, r2):
            warnings.warn('Rotation angles seem to differ.')
        r = (r1 + r2) * 0.5
    elif dim == 3:
        r_x = np.arctan(R[2, 1] / R[2, 2])
        r_y = -np.arcsin(R[2, 0])
        r_z = np.arctan(R[1, 0] / R[0, 0])
        r = np.array([r_x, r_y, r_z])
    else:
        raise ValueError('Only %s dimensions are not supported jet' % dim)

    # determinant
    det = np.linalg.det(T)

    return t, r, s, det


def matrix_from_gdal(t):
    """Creates a transformation matrix based on gdal geotransfom array.

    Parameters
    ----------
    t : array_like(Number, shape=(6))
        Gdal geotransform array.

    Returns
    -------
    LocalSystem(Number, shape=(3, 3))
        Matrix representation of the gdal geotransform array.

    See Also
    --------
    matrix_to_gdal, LocalSystem

    Examples
    --------

    >>> T = matrix_from_gdal([-28493, 2, 0.0, 4255884, 0.0, -2.0])
    >>> print(T.astype(int))
    [[      2       0  -28493]
     [      0      -2 4255884]
     [      0       0       1]]

    """
    t = assertion.ensure_numvector(t)

    T = np.matrix(np.zeros((3, 3), dtype=np.float))
    T[0, 2] = t[0]
    T[0, 0] = t[1]
    T[1, 0] = t[2]
    T[1, 2] = t[3]
    T[0, 1] = t[4]
    T[1, 1] = t[5]
    T[2, 2] = 1

    return LocalSystem(T)


def matrix_to_gdal(T):
    """Creates gdal geotransfom array based on a transformation matrix.

    Parameters
    ----------
    T : array_like(Number, shape=(3, 3))
        Matrix representation of the gdal geotransform array.

    Returns
    -------
    t : array_like(Number, shape=(6))
        Gdal geotransform array.

    See Also
    --------
    matrix_from_gdal

    Examples
    --------

    >>> T = np.array([(2, 0, -28493), (0, -2, 4255884), (0, 0, 1)])
    >>> t = matrix_to_gdal(T)
    >>> print(t)
    (-28493, 2, 0, 4255884, 0, -2)

    """
    T = assertion.ensure_tmatrix(T)
    if not T.shape[0] == 3:
        raise ValueError('transformation matrix of shape (3, 3) required')
    return (T[0, 2], T[0, 0], T[1, 0], T[1, 2], T[0, 1], T[1, 1])


class LocalSystem(np.matrix, object):
    """Defines a local coordinate system based on a transformation matrix.

    Parameters
    ----------
    T : array_like(Number, shape=(k+1, k+1))
        Transformation matrix of `k` coordinate dimensions.

    Attributes
    ----------
    dim : positive int
        Number of coordinate dimensions.
    components : np.ndarray(Number, shape=(k+1, k+1))
        Components of the local coordinate system. Each component represents
        a the direction vector of the coordinate axis in the global coordinate
        system.
    origin :
        Global origin of the local coordinate system.

    Examples
    --------

    >>> T = assertion.ensure_tmatrix([(2, -0.5, 2), (0.5, 1, 3), (0, 0, 1)])
    >>> print  T
    [[ 2.  -0.5  2. ]
     [ 0.5  1.   3. ]
     [ 0.   0.   1. ]]
    >>> L = LocalSystem(T)
    >>> L.dim
    2
    >>> print np.round(L.components, 3)
    [[ 2.  -0.5]
     [ 0.5  1. ]]
    >>> print np.round(L.origin, 3)
    [2. 3.]

    See Also
    --------
    matrix

    """

    def __new__(cls, T):
        return assertion.ensure_tmatrix(T).view(cls)

    @property
    def dim(self):
        return len(self) - 1

    # TODO notwendig?
    @property
    def components(self):
        # TODO here might be a sign error
        return np.asarray(self[:self.dim, :self.dim])

    @property
    def origin(self):
        return np.asarray(self[:self.dim, self.dim]).T[0]


    def to_local(self, gcoords):
        """Transforms global coordinates into local coordinates.

        Parameters
        ----------
        gcoords : array_like(Number, shape=(n, k))
            Represents n data points of `k` dimensions in the global coordinate
            system.

        Returns
        -------
        np.ndarray(Number, shape=(n, k))
            Local coordinates.

        Examples
        --------

        >>> T = matrix(t=[2, 3], s=[0.5, 10])
        >>> lcoords = T.to_local([(0, 0), (0, 1), (1, 0), (-1, -1)])
        >>> print lcoords
        [[ 2.   3. ]
         [ 2.  13. ]
         [ 2.5  3. ]
         [ 1.5 -7. ]]

        """
        return transform(gcoords, self)

    def to_global(self, lcoords):
        """Transforms local coordinates into global coordinates.

        Parameters
        ----------
        lcoords : array_like(Number, shape=(n, k))
            Represents n data points of `k` dimensions in the local coordinate
            system.

        Returns
        -------
        np.ndarray(Number, shape=(n, k))
            Global coordinates.

        Examples
        --------

        >>> T = matrix(t=[2, 3], s=[0.5, 10])
        >>> lcoords = T.to_global([(2, 3), (2, 13), (2.5, 3), (1.5, -7)])
        >>> print lcoords
        [[ 0.  0.]
         [ 0.  1.]
         [ 1.  0.]
         [-1. -1.]]

        """
        return transform(lcoords, self, inverse=True)

    # TODO auslagern?
    def explained_variance(self, gcoords):
        """Get explained variance of global coordinates.

        Parameters
        ----------
        gcoords : array_like(Number, shape=(n, k))
            Represents n data points of `k` dimensions in the global coordinate
            system.

        Returns
        -------
        np.ndarray(Number, shape=(self.dim))
            Total amount of explained variance by a specific coordinate axis.

        Examples
        --------

        >>> T = s_matrix([1, 2])
        >>> print T
        [[1. 0. 0.]
         [0. 2. 0.]
         [0. 0. 1.]]
        >>> e = T.explained_variance([(2, 1), (0, 0), (1, 1), (2, 3)])
        >>> print np.round(e, 3)
        [0.688 4.75 ]

        See Also
        --------
        LocalSystem.explained_variance_ratio

        """
        lcoords = self.to_local(gcoords)
        return np.var(lcoords, axis=0)

    # TODO auslagern?
    def explained_variance_ratio(self, gcoords):
        """Get relative amount of explained variance of global coordinates.

        Parameters
        ----------
        gcoords : array_like(Number, shape=(n, k))
            Represents n data points of `k` dimensions in the global coordinate
            system.

        Returns
        -------
        np.ndarray(Number, shape=(self.dim))
            Relative amount of explained variance by a specific coordinate
            axis.

        Examples
        --------

        >>> T = s_matrix([1, 2])
        >>> print T
        [[1. 0. 0.]
         [0. 2. 0.]
         [0. 0. 1.]]
        >>> e = T.explained_variance_ratio([(2, 1), (0, 0), (1, 1), (2, 3)])
        >>> print np.round(e, 3)
        [0.126 0.874]

        See Also
        --------
        LocalSystem.explained_variance

        """
        var = self.explained_variance(gcoords)
        return var / var.sum()<|MERGE_RESOLUTION|>--- conflicted
+++ resolved
@@ -38,11 +38,7 @@
     if inverse:
         try:
             T = np.linalg.inv(T)
-<<<<<<< HEAD
         except np.linalg.LinAlgError as e:
-=======
-        except np.linalg.LinAlgError(e):
->>>>>>> b86d6fee
             warnings.warn(e.message)
             T = np.linalg.pinv(T)
 
