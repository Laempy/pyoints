--- conflicted
+++ resolved
@@ -1,15 +1,10 @@
 """Multidimensional transformation matrices and coordinate transformations.
 """
-<<<<<<< HEAD
-
-from numbers import Number
-=======
+
 import cv2
 import warnings
->>>>>>> bb659582
 import numpy as np
 import itertools as it
-from numbers import Number
 
 from . import (
     distance,
@@ -77,7 +72,7 @@
 
     """
     coords = assertion.ensure_coords(coords)
-    if not isinstance(value, Number):
+    if not assertion.isnumeric(value):
         raise ValueError("'value' needs to be numeric")
 
     if len(coords.shape) == 1:
