--- conflicted
+++ resolved
@@ -2,14 +2,9 @@
 transformations.
 """
 
-import pyproj 
+import pyproj
+import numpy as np
 from osgeo import osr
-<<<<<<< HEAD
-=======
-import numpy as np
-from pyproj import Proj as pyProj
-from pyproj import transform as CoordinateTransformation
->>>>>>> b86d6fee
 
 from . import assertion
 
@@ -193,12 +188,8 @@
             fromProj = self._fromProj
             toProj = self._toProj
 
-<<<<<<< HEAD
-        tCoords = pyproj.transform(
-=======
         tCoords = np.copy(coords)
-        tCoords[:, 0:2] = np.array(CoordinateTransformation(
->>>>>>> b86d6fee
+        tCoords[:, 0:2] = np.array(pyProj.transform.CoordinateTransformation(
             fromProj.pyproj,
             toProj.pyproj,
             coords[:, 0],
