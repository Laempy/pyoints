--- conflicted
+++ resolved
@@ -44,7 +44,6 @@
     pairs = []
     for aId in range(len(aIds)):
         if aDists[aId] < max_distance:
-<<<<<<< HEAD
             # TODO
             #print aIds
             #print aId
@@ -52,14 +51,6 @@
             #print aIds[aId]
             #print bIds[aIds[aId]]
             #return
-=======
-            print(aIds)
-            print(aId)
-            print(bIds)
-            print(aIds[aId])
-            print(bIds[aIds[aId]])
-            return
->>>>>>> b86d6fee
             if aId == bIds[aIds[aId]]:
                 pairs.append((aIds[aId], aId))
 
@@ -83,7 +74,7 @@
 
     keys = zip(*nIds)
     w = dists / np.repeat(dists.sum(1), k).reshape((len(dists), k))
-<<<<<<< HEAD
+
     # TODO
     #print w
     #print w.max()
@@ -95,28 +86,10 @@
     # mCoords=aCoords[keys,:].mean(0)
     #print mCoords
     #print mCoords.shape
-=======
-    print(w)
-    print(w.max())
-    print(w.min())
-    print(w.sum(1))
-    print(aCoords)
-    print(aCoords[keys, :])
-    mCoords = (aCoords[keys, :].T * w).T.sum(0)
-    # mCoords=aCoords[keys,:].mean(0)
-    print(mCoords)
-    print(mCoords.shape)
->>>>>>> b86d6fee
 
     return
     exit(0)
     #for i in range(k):
-
-<<<<<<< HEAD
-        #print aCoords[aIds[:, i], :]
-=======
-        print(aCoords[aIds[:, i], :])
->>>>>>> b86d6fee
 
     pairs = []
     for aId in range(len(aIds)):
